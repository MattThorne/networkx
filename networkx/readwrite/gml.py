--- conflicted
+++ resolved
@@ -36,11 +36,8 @@
 from networkx.exception import NetworkXError
 from networkx.utils import is_string_like, open_file
 
-<<<<<<< HEAD
-=======
 
 @open_file(0,mode='rb')
->>>>>>> cf712ae2
 def read_gml(path,encoding='UTF-8',relabel=False):
     """Read graph in GML format from path.
 
